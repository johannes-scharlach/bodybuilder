import _ from 'lodash'

/**
 * Construct a Histogram aggregation.
 *
<<<<<<< HEAD
 * @memberof Aggregations
 *
 * @param  {String} field Field name to aggregate over.
 * @param  {String} opts  Additional options to include in the aggregation.
 * @param  {String} name  Aggregation name. Defaults to agg_histogram_<field>.
 * @return {Object}       Histogram Aggregation.
=======
 * @param  {String} field  Field name to aggregate over.
 * @param  {String} [name] Aggregation name. Defaults to agg_histogram_<field>.
 * @param  {Object} opts   Additional options to include in the aggregation.
 * @return {Object}        Histogram Aggregation.
>>>>>>> 6def11c6
 */
export default function histogramAggregation(field, name, opts) {
  if (_.isObject(name)) {
    let tmp = opts
    opts = name
    name = tmp
  }

  name = name || `agg_histogram_${field}`

  return {
    [name]: {
      histogram: (() => _.merge({field}, opts))()
    }
  }
}<|MERGE_RESOLUTION|>--- conflicted
+++ resolved
@@ -3,19 +3,12 @@
 /**
  * Construct a Histogram aggregation.
  *
-<<<<<<< HEAD
  * @memberof Aggregations
  *
- * @param  {String} field Field name to aggregate over.
- * @param  {String} opts  Additional options to include in the aggregation.
- * @param  {String} name  Aggregation name. Defaults to agg_histogram_<field>.
- * @return {Object}       Histogram Aggregation.
-=======
  * @param  {String} field  Field name to aggregate over.
  * @param  {String} [name] Aggregation name. Defaults to agg_histogram_<field>.
  * @param  {Object} opts   Additional options to include in the aggregation.
  * @return {Object}        Histogram Aggregation.
->>>>>>> 6def11c6
  */
 export default function histogramAggregation(field, name, opts) {
   if (_.isObject(name)) {
