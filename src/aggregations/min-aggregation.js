import _ from 'lodash'

/**
 * Construct a Min aggregation.
 *
<<<<<<< HEAD
 * @memberof Aggregations
 *
 * @param  {String} field Field name to aggregate over.
 * @param  {String} name  Aggregation name. Defaults to agg_min_<field>.
 * @return {Object}       Min aggregation.
=======
 * @param  {String} field  Field name to aggregate over.
 * @param  {String} [name] Aggregation name. Defaults to agg_min_<field>.
 * @param  {Object} opts   Additional options to include in the aggregation.
 * @return {Object}        Min aggregation.
>>>>>>> 6def11c6
 */
export default function minAggregation(field, name, opts) {
  if (_.isObject(name)) {
    let tmp = opts
    opts = name
    name = tmp
  }

  name = name || `agg_min_${field}`

  return {
    [name]: {
      min: (() => _.merge({field}, opts))()
    }
  }
}<|MERGE_RESOLUTION|>--- conflicted
+++ resolved
@@ -3,18 +3,12 @@
 /**
  * Construct a Min aggregation.
  *
-<<<<<<< HEAD
  * @memberof Aggregations
  *
- * @param  {String} field Field name to aggregate over.
- * @param  {String} name  Aggregation name. Defaults to agg_min_<field>.
- * @return {Object}       Min aggregation.
-=======
  * @param  {String} field  Field name to aggregate over.
  * @param  {String} [name] Aggregation name. Defaults to agg_min_<field>.
  * @param  {Object} opts   Additional options to include in the aggregation.
  * @return {Object}        Min aggregation.
->>>>>>> 6def11c6
  */
 export default function minAggregation(field, name, opts) {
   if (_.isObject(name)) {
