import _ from 'lodash'

/**
 * Construct a Terms aggregation.
 *
<<<<<<< HEAD
 * @memberof Aggregations
 *
 * @param  {String} field Field name to aggregate over.
 * @param  {String} name  Aggregation name. Defaults to agg_terms_<field>.
 * @param  {Object} opts  Additional options to include in the aggregation.
 * @return {Object}       Terms aggregation.
=======
 * @param  {String} field  Field name to aggregate over.
 * @param  {String} [name] Aggregation name. Defaults to agg_terms_<field>.
 * @param  {Object} opts   Additional options to include in the aggregation.
 * @return {Object}        Terms aggregation.
>>>>>>> 6def11c6
 */
export default function termsAggregation(field, name, opts) {
  if (_.isObject(name)) {
    let tmp = opts
    opts = name
    name = tmp
  }

  name = name || `agg_terms_${field}`

  return {
    [name]: {
      terms: (() => _.assign({field}, opts))()
    }
  }
}<|MERGE_RESOLUTION|>--- conflicted
+++ resolved
@@ -3,19 +3,12 @@
 /**
  * Construct a Terms aggregation.
  *
-<<<<<<< HEAD
  * @memberof Aggregations
  *
- * @param  {String} field Field name to aggregate over.
- * @param  {String} name  Aggregation name. Defaults to agg_terms_<field>.
- * @param  {Object} opts  Additional options to include in the aggregation.
- * @return {Object}       Terms aggregation.
-=======
  * @param  {String} field  Field name to aggregate over.
  * @param  {String} [name] Aggregation name. Defaults to agg_terms_<field>.
  * @param  {Object} opts   Additional options to include in the aggregation.
  * @return {Object}        Terms aggregation.
->>>>>>> 6def11c6
  */
 export default function termsAggregation(field, name, opts) {
   if (_.isObject(name)) {
